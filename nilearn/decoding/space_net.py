--- conflicted
+++ resolved
@@ -618,7 +618,7 @@
         Coefficients for all folds and features.
     
     `alpha_grids_` : ndarray, shape (n_folds, n_alphas)
-        Alpha values tried for choosing the best ones (saved in best_model_params_)
+        Alpha values considered for selection of the best one (saved in best_model_params_)
 
     `best_model_params_` : ndarray, shape (n_folds, n_parameter)
         Best model parameters (alpha, l1_ratio) saved for the different
@@ -632,18 +632,14 @@
 
     `coef_` : ndarray, shape
             (1, n_features) for 2 class classification problems (i.e n_classes = 2)
-<<<<<<< HEAD
             (n_classes, n_features) for n_classes > 2
-=======
-            (n_classes, n_features) for n_classes > 2, and
->>>>>>> 1a68d18d
         Coefficient of the features in the decision function.
     
     `coef_img_` : nifti image
         Masked model coefficients
 
     `mask_` : ndarray 
-        Mask image
+        3D array of mask values
 
     `masker_` : instance of NiftiMasker
         The nifti masker used to mask the data.
@@ -657,16 +653,12 @@
 
     `intercept_` : narray, shape
             (1,) for 2 class classification problems (i.e n_classes = 2)
-<<<<<<< HEAD
             (n_classes,) for n_classes > 2
-=======
-            (n_classes,) for n_classes > 2, and
->>>>>>> 1a68d18d
          Intercept (a.k.a. bias) added to the decision function.
          It is available only when parameter intercept is set to True.
 
     `cv_` : list of pairs of lists
-         Each pair are are the list of indices for the train and test
+         Each pair is the list of indices for the train and test
          samples for the corresponding fold.
 
     `cv_scores_` : ndarray, shape (n_folds, n_alphas) or (n_l1_ratios, n_folds, n_alphas)
@@ -1120,7 +1112,7 @@
         Coefficients for all folds and features.
     
     `alpha_grids_` : ndarray, shape (n_folds, n_alphas)
-        Alpha values tried for choosing the best ones (saved in best_model_params_)
+        Alpha values considered for selection of the best one (saved in best_model_params_)
 
     `best_model_params_` : ndarray, shape (n_folds, n_parameter)
         Best model parameters (alpha, l1_ratio) saved for the different
@@ -1134,18 +1126,14 @@
 
     `coef_` : ndarray, shape
             (1, n_features) for 2 class classification problems (i.e n_classes = 2)
-<<<<<<< HEAD
             (n_classes, n_features) for n_classes > 2
-=======
-            (n_classes, n_features) for n_classes > 2, and
->>>>>>> 1a68d18d
         Coefficient of the features in the decision function.
     
     `coef_img_` : nifti image
         Masked model coefficients
 
     `mask_` : ndarray 
-        Mask image
+        3D array of mask values
 
     `masker_` : instance of NiftiMasker
         The nifti masker used to mask the data.
@@ -1159,16 +1147,12 @@
 
     `intercept_` : narray, shape
             (1, ) for 2 class classification problems (i.e n_classes = 2)
-<<<<<<< HEAD
             (n_classes, ) for n_classes > 2
-=======
-            (n_classes, ) for n_classes > 2, and
->>>>>>> 1a68d18d
          Intercept (a.k.a. bias) added to the decision function.
          It is available only when parameter intercept is set to True.
 
     `cv_` : list of pairs of lists
-         Each pair are are the list of indices for the train and test
+         Each pair is the list of indices for the train and test
          samples for the corresponding fold.
 
     `cv_scores_` : ndarray, shape (n_folds, n_alphas) or (n_l1_ratios, n_folds, n_alphas)
@@ -1180,11 +1164,7 @@
 
     `w_` : ndarray, shape 
             (1, n_features + 1) for 2 class classification problems (i.e n_classes = 2)
-<<<<<<< HEAD
             (n_classes, n_features + 1) for n_classes > 2
-=======
-            (n_classes, n_features + 1) for n_classes > 2, and
->>>>>>> 1a68d18d
         Model weights 
     
     `ymean_` : array, shape (n_samples,)
@@ -1358,7 +1338,7 @@
         Coefficients for all folds and features.
     
     `alpha_grids_` : ndarray, shape (n_folds, n_alphas)
-        Alpha values tried for choosing the best ones (saved in best_model_params_)
+        Alpha values considered for selection of the best one (saved in best_model_params_)
 
     `best_model_params_` : ndarray, shape (n_folds, n_parameter)
         Best model parameters (alpha, l1_ratio) saved for the different
@@ -1371,7 +1351,7 @@
         Masked model coefficients
 
     `mask_` : ndarray 
-        Mask image
+        3D array of mask values
 
     `masker_` : instance of NiftiMasker
         The nifti masker used to mask the data.
@@ -1387,7 +1367,7 @@
          It is available only when parameter intercept is set to True.
 
     `cv_` : list of pairs of lists
-         Each pair are are the list of indices for the train and test
+         Each pair is the list of indices for the train and test
          samples for the corresponding fold.
 
     `cv_scores_` : ndarray, shape (n_folds, n_alphas) or (n_l1_ratios, n_folds, n_alphas)
